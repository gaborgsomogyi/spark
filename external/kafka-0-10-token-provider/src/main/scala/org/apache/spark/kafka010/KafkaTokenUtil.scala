--- conflicted
+++ resolved
@@ -54,14 +54,9 @@
     override def getKind: Text = TOKEN_KIND
   }
 
-<<<<<<< HEAD
   private[kafka010] def obtainToken(
       sparkConf: SparkConf,
-      clusterConf: KafkaTokenClusterConf): (Token[_ <: TokenIdentifier], Long) = {
-=======
-  private[kafka010] def obtainToken(sparkConf: SparkConf):
-      (Token[KafkaDelegationTokenIdentifier], Long) = {
->>>>>>> 25ee0474
+      clusterConf: KafkaTokenClusterConf): (Token[KafkaDelegationTokenIdentifier], Long) = {
     checkProxyUser()
 
     val adminClient = AdminClient.create(createAdminClientProperties(sparkConf, clusterConf))
